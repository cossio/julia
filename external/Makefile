## library versions ##

LLVM_VER = 3.0
READLINE_VER = 6.2
PCRE_VER = 8.21
GRISU_VER = 1.1
DSFMT_VER = 2.1
OPENBLAS_VER = v0.1.0
LAPACK_VER = 3.4.0
ARPACK_VER = 3.0.2
FFTW_VER = 3.3
SUITESPARSE_VER = 3.7.0
CLP_VER = 1.14.5
UNWIND_VER = 1.0.1
LIGHTTPD_VER = 1.4.29
GMP_VER=5.0.4

## high-level setup ##

JULIAHOME = $(abspath ..)
include $(JULIAHOME)/Make.inc

LIBS = uv fdlibm dsfmt double-conversion amos suitesparse-wrapper gmp-wrapper

ifeq ($(OS), Linux)
LIBS += unwind
endif

ifeq ($(OS), FreeBSD)
LIBS += unwind
endif

ifeq ($(USE_SYSTEM_LLVM), 0)
LIBS += llvm
endif

ifeq ($(USE_SYSTEM_READLINE), 0)
LIBS += readline
endif

ifeq ($(USE_SYSTEM_PCRE), 0)
LIBS += pcre
endif

ifeq ($(USE_SYSTEM_BLAS), 0)
LIBS += openblas
endif

ifeq ($(USE_SYSTEM_LAPACK), 0)
LIBS += lapack
endif

ifeq ($(USE_SYSTEM_FFTW), 0)
LIBS += fftw
endif

ifeq ($(USE_SYSTEM_GMP), 0)
LIBS += gmp
endif

ifeq ($(USE_SYSTEM_ARPACK), 0)
LIBS += arpack
endif

ifeq ($(USE_SYSTEM_SUITESPARSE), 0)
LIBS += suitesparse
endif

ifeq ($(OS),WINNT)
READLINE_VER = 5.0
endif

WGET = wget --no-check-certificate
WGET_DASH_O = wget --no-check-certificate -O
ifeq ($(OS), Darwin)
WGET = curl -kLO
WGET_DASH_O = curl -kLo
endif

ifeq ($(OS), FreeBSD)
WGET = curl -LO
WGET_DASH_O = curl -Lo
endif

default: install
compile: $(addprefix compile-, $(LIBS))
install: $(addprefix install-, $(LIBS))
cleanall: $(addprefix clean-, $(LIBS))
distclean: $(addprefix distclean-, $(LIBS))
	rm -rf root

## PATHS ##
$(EXTROOTLIB): 
	mkdir -p $(EXTROOTLIB)

## LLVM ##

LLVM_OBJ_TARGET = $(EXTROOTLIB)/libLLVM-$(LLVM_VER).$(SHLIB_EXT)
ifeq ($(OS),WINNT)
	LLVM_OBJ_SOURCE = llvm-$(LLVM_VER)/Release/bin/LLVM-$(LLVM_VER).$(SHLIB_EXT)
else
	LLVM_OBJ_SOURCE = llvm-$(LLVM_VER)/Release/lib/libLLVM-$(LLVM_VER).$(SHLIB_EXT)
endif

compile-llvm: $(LLVM_OBJ_SOURCE)
install-llvm: $(LLVM_OBJ_TARGET)

llvm-$(LLVM_VER).tar.gz:
	$(WGET) http://llvm.org/releases/$(LLVM_VER)/$@
llvm-$(LLVM_VER)/configure: llvm-$(LLVM_VER).tar.gz
	mkdir -p llvm-$(LLVM_VER) && \
	tar -C llvm-$(LLVM_VER) --strip-components 1 -xf $<
	touch $@
$(LLVM_OBJ_SOURCE): llvm-$(LLVM_VER)/configure
	cd llvm-$(LLVM_VER) && \
	./configure --prefix=$(abspath $(EXTROOT)) --disable-threads --enable-optimized --disable-profiling --disable-assertions --enable-shared --enable-targets=x86,x86_64 --disable-bindings --disable-docs CC=gcc CXX=g++ && \
	$(MAKE)
$(LLVM_OBJ_TARGET): $(LLVM_OBJ_SOURCE)
	$(MAKE) -C llvm-$(LLVM_VER) install
	touch $@

clean-llvm:
	$(MAKE) -C llvm-$(LLVM_VER) clean
	rm -f $(LLVM_OBJ_TARGET)
distclean-llvm:
	rm -rf llvm-$(LLVM_VER).tar.gz llvm-$(LLVM_VER)

## GNU readline ##

READLINE_OBJ_TARGET = $(EXTROOTLIB)/libreadline.$(SHLIB_EXT)
READLINE_OBJ_SOURCE = readline-$(READLINE_VER)/shlib/libreadline.$(READLINE_VER).$(SHLIB_EXT)

READLINE_OPTS = --disable-shared --enable-static
ifeq ($(OS),WINNT)
	READLINE_URL = https://github.com/loladiro/readline/tarball/master
	READLINE_CFLAGS = LOCAL_DEFS="-include $(abspath .)/readline-win.h"
else
	READLINE_URL = ftp://ftp.gnu.org/gnu/readline/readline-$(READLINE_VER).tar.gz
	READLINE_OPTS += --with-curses
	READLINE_CFLAGS = 
endif

compile-readline: $(READLINE_OBJ_SOURCE)
install-readline: $(READLINE_OBJ_TARGET)

readline-$(READLINE_VER).tar.gz:
	$(WGET_DASH_O) $@ $(READLINE_URL)
readline-$(READLINE_VER)/configure: readline-$(READLINE_VER).tar.gz
	mkdir readline-$(READLINE_VER)
	tar -C readline-$(READLINE_VER) --strip-components 1 -xf $<
	touch $@
$(READLINE_OBJ_SOURCE): readline-$(READLINE_VER)/configure
	cd readline-$(READLINE_VER) && \
<<<<<<< HEAD
	./configure --prefix=$(abspath $(EXTROOT)) --disable-shared --enable-static --with-curses && \
	$(MAKE)
	touch $@
$(READLINE_OBJ_TARGET): $(READLINE_OBJ_SOURCE)
	$(MAKE) -C readline-$(READLINE_VER) install
=======
	./configure --prefix=$(abspath $(EXTROOT)) $(READLINE_OPTS)  && \
	$(MAKE) $(jPARALLEL_BUILD_JOBS) $(READLINE_CFLAGS)
	touch $@
$(READLINE_OBJ_TARGET): $(READLINE_OBJ_SOURCE)
	$(MAKE) $(jPARALLEL_BUILD_JOBS) -C readline-$(READLINE_VER) $(READLINE_CFLAGS) install
>>>>>>> 00314fc5
	touch $@

clean-readline:
	$(MAKE) -C readline-$(READLINE_VER) clean
	rm -f $(READLINE_OBJ_TARGET)
distclean-readline:
	rm -rf readline-$(READLINE_VER).tar.gz readline-$(READLINE_VER)

## PCRE ##

PCRE_OBJ_TARGET = $(EXTROOTLIB)/libpcre.$(SHLIB_EXT)

compile-pcre: install-pcre
install-pcre: $(PCRE_OBJ_TARGET)

pcre-$(PCRE_VER).tar.bz2:
	$(WGET) ftp://ftp.csx.cam.ac.uk/pub/software/programming/pcre/$@
pcre-$(PCRE_VER)/configure: pcre-$(PCRE_VER).tar.bz2
	tar jxf $<
	touch $@
pcre-$(PCRE_VER)/config.status: pcre-$(PCRE_VER)/configure
	cd pcre-$(PCRE_VER) && \
	./configure --prefix=$(abspath $(EXTROOT)) --enable-utf8 --enable-unicode-properties --enable-jit
$(PCRE_OBJ_TARGET): pcre-$(PCRE_VER)/config.status
<<<<<<< HEAD
	$(MAKE) -C pcre-$(PCRE_VER) install
=======
	$(MAKE) $(jPARALLEL_BUILD_JOBS) -C pcre-$(PCRE_VER) install
ifeq ($(OS),WINNT)
	-rm root/lib/libpcre.dll
	mv root/bin/libpcre-0.dll root/lib/libpcre.dll
endif
>>>>>>> 00314fc5
	touch $@

clean-pcre:
	$(MAKE) -C pcre-$(PCRE_VER) clean
	rm -f $(PCRE_OBJ_TARGET)
distclean-pcre:
	rm -rf pcre-$(PCRE_VER).tar.bz2 pcre-$(PCRE_VER)

## Grisu floating-point printing library ##

GRISU_OPTS = -O3 -fvisibility=hidden $(fPIC)


compile-double-conversion: double-conversion-$(GRISU_VER)/src/libgrisu_.$(SHLIB_EXT)
install-double-conversion: $(EXTROOTLIB)/libgrisu.$(SHLIB_EXT) | $(EXTROOTLIB)

double-conversion-$(GRISU_VER).tar.gz:
	$(WGET) http://double-conversion.googlecode.com/files/double-conversion-$(GRISU_VER).tar.gz
double-conversion-$(GRISU_VER)/Makefile: double-conversion-$(GRISU_VER).tar.gz
	mkdir -p double-conversion-$(GRISU_VER) && \
	tar -C double-conversion-$(GRISU_VER) --strip-components 1 -xf double-conversion-$(GRISU_VER).tar.gz
	touch $@
double-conversion-$(GRISU_VER)/src/libgrisu.$(SHLIB_EXT): double-conversion-$(GRISU_VER)/Makefile
	cd double-conversion-$(GRISU_VER) && \
	$(CXX) -c $(GRISU_OPTS) -o src/bignum.o -Isrc src/bignum.cc && \
	$(CXX) -c $(GRISU_OPTS) -o src/bignum-dtoa.o -Isrc src/bignum-dtoa.cc && \
	$(CXX) -c $(GRISU_OPTS) -o src/cached-powers.o -Isrc src/cached-powers.cc && \
	$(CXX) -c $(GRISU_OPTS) -o src/diy-fp.o -Isrc src/diy-fp.cc && \
	$(CXX) -c $(GRISU_OPTS) -o src/double-conversion.o -Isrc src/double-conversion.cc && \
	$(CXX) -c $(GRISU_OPTS) -o src/fast-dtoa.o -Isrc src/fast-dtoa.cc && \
	$(CXX) -c $(GRISU_OPTS) -o src/fixed-dtoa.o -Isrc src/fixed-dtoa.cc && \
	$(CXX) -c $(GRISU_OPTS) -o src/strtod.o -Isrc src/strtod.cc && \
	$(CXX) -c $(GRISU_OPTS) -o src/libdouble-conversion.o -I.. -Isrc ../double_conversion_wrapper.cpp && \
	$(CXX) $(GRISU_OPTS) src/*.o -shared -dead_strip -o src/libgrisu.$(SHLIB_EXT)
$(EXTROOTLIB)/libgrisu.$(SHLIB_EXT): double-conversion-$(GRISU_VER)/src/libgrisu.$(SHLIB_EXT)
	cp -f $< $@

clean-double-conversion:
	rm -f double-conversion-$(GRISU_VER)/src/*.o
	rm -f double-conversion-$(GRISU_VER)/src/libgrisu.$(SHLIB_EXT)
distclean-double-conversion:
	rm -rf double-conversion-$(GRISU_VER).tar.gz double-conversion-$(GRISU_VER)

## fdlibm ##

FDLIBM_OBJ_TARGET = $(EXTROOTLIB)/libfdm.$(SHLIB_EXT)
FDLIBM_OBJ_SOURCE = fdlibm/libfdm.$(SHLIB_EXT)

compile-fdlibm: $(FDLIBM_OBJ_SOURCE)
install-fdlibm: $(FDLIBM_OBJ_TARGET) | $(EXTROOTLIB)

$(FDLIBM_OBJ_SOURCE): fdlibm/*.c
	cd fdlibm && \
<<<<<<< HEAD
	$(MAKE) CC=$(CC) CFLAGS="$(CFLAGS) -D_IEEE_LIBM -Dx86 -fPIC -O2 $(CONFIG)" && \
=======
	$(MAKE) $(jPARALLEL_BUILD_JOBS) CC=$(CC) CFLAGS="$(CFLAGS) -D_IEEE_LIBM -Dx86 $(fPIC) -O2 $(CONFIG)" && \
>>>>>>> 00314fc5
	$(CC) -shared *.o -o libfdm.$(SHLIB_EXT)
$(FDLIBM_OBJ_TARGET): $(FDLIBM_OBJ_SOURCE)
	cp $< $@

clean-fdlibm:
	cd fdlibm && $(MAKE) clean
	rm -f $(FDLIBM_OBJ_SOURCE) $(FDLIBM_OBJ_TARGET)
distclean-fdlibm: clean-fdlibm

## rmath ##

RMATH_OBJ_TARGET = $(EXTROOTLIB)/libRmath.$(SHLIB_EXT)
RMATH_OBJ_SOURCE = Rmath/src/libRmath.$(SHLIB_EXT)

compile-rmath: $(RMATH_OBJ_SOURCE)
install-rmath: $(RMATH_OBJ_TARGET)

$(RMATH_OBJ_SOURCE): Rmath/src/Makefile
	cd Rmath/src && \
	$(MAKE) CC=$(CC)
$(RMATH_OBJ_TARGET): $(RMATH_OBJ_SOURCE)
	mkdir -p $(EXTROOTLIB)
	cp $< $@

clean-rmath:
	cd Rmath/src && $(MAKE) clean
	rm -f $(RMATH_OBJ_SOURCE) $(RMATH_OBJ_TARGET)
distclean-rmath: clean-rmath

## amos ##

AMOS_OBJ_TARGET = $(EXTROOTLIB)/libamos.$(SHLIB_EXT)
AMOS_OBJ_SOURCE = amos/libamos.$(SHLIB_EXT)

compile-amos: $(AMOS_OBJ_SOURCE)
install-amos: $(AMOS_OBJ_TARGET) | $(EXTROOTLIB)


$(AMOS_OBJ_SOURCE): amos/*.f
	cd amos && \
	$(MAKE) && \
	$(FC) $(FFLAGS) $(JFFLAGS) -shared *.o -o libamos.$(SHLIB_EXT)
$(AMOS_OBJ_TARGET): $(AMOS_OBJ_SOURCE)
	cp $< $@

clean-amos:
	cd amos && $(MAKE) clean
	rm -f $(AMOS_OBJ_SOURCE) $(AMOS_OBJ_TARGET)
distclean-amos: clean-amos

## DSFMT ##

DSFMT_OBJ_TARGET = $(EXTROOTLIB)/librandom.$(SHLIB_EXT)
DSFMT_OBJ_SOURCE = random/librandom.$(SHLIB_EXT)

compile-dsfmt: $(DSFMT_OBJ_SOURCE)
install-dsfmt: $(DSFMT_OBJ_TARGET) | $(EXTROOTLIB)

random/dsfmt-$(DSFMT_VER).tar.gz:
	$(WGET_DASH_O) $@ http://www.math.sci.hiroshima-u.ac.jp/~m-mat/MT/SFMT/dSFMT-src-$(DSFMT_VER).tar.gz 
	touch $@
random/jl_random.c: random/dsfmt-$(DSFMT_VER).tar.gz
	cd random && \
	mkdir -p dsfmt-$(DSFMT_VER) && \
	tar -C dsfmt-$(DSFMT_VER) --strip-components 1 -xf dsfmt-$(DSFMT_VER).tar.gz && \
	cd dsfmt-$(DSFMT_VER) && patch < ../dSFMT.h.patch
	touch $@
$(DSFMT_OBJ_SOURCE): random/jl_random.c
	cd random && \
	$(CC) $(CFLAGS) -O3 -finline-functions -fomit-frame-pointer -DNDEBUG -fno-strict-aliasing --param max-inline-insns-single=1800  -Wmissing-prototypes -Wall  -std=c99 -DDSFMT_MEXP=19937 $(fPIC) -shared -DDSFMT_DO_NOT_USE_OLD_NAMES jl_random.c -o librandom.$(SHLIB_EXT)

$(DSFMT_OBJ_TARGET): $(DSFMT_OBJ_SOURCE)
	cp $< $@

clean-dsfmt:
	rm -f random/librandom.$(SHLIB_EXT)
distclean-dsfmt: clean-dsfmt
	cd random && rm -rf *.tar.gz dsfmt-$(DSFMT_VER)

## OpenBLAS ##

ifeq ($(USE_SYSTEM_BLAS), 0)
ifeq ($(OS),WINNT)
OPENBLAS_OBJ_SOURCE = openblas-$(OPENBLAS_VER)/libopenblas.lib
else
OPENBLAS_OBJ_SOURCE = openblas-$(OPENBLAS_VER)/libopenblas.a
endif
else
OPENBLAS_OBJ_SOURCE = 
endif

compile-openblas: $(OPENBLAS_OBJ_SOURCE)
install-openblas: compile-openblas

openblas-$(OPENBLAS_VER).tar.gz:
	$(WGET_DASH_O) $@ https://github.com/xianyi/OpenBLAS/tarball/$(OPENBLAS_VER) 
openblas-$(OPENBLAS_VER)/Makefile: openblas-$(OPENBLAS_VER).tar.gz
	mkdir -p openblas-$(OPENBLAS_VER) && \
	tar -C openblas-$(OPENBLAS_VER) --strip-components 1 -xf $<
	perl -i -ple 's/^\s*(EXTRALIB\s*\+=\s*-lSystemStubs)\s*$$/# $$1/g' $@.system
	touch $@
$(OPENBLAS_OBJ_SOURCE): openblas-$(OPENBLAS_VER)/Makefile
	$(MAKE) -C openblas-$(OPENBLAS_VER) DYNAMIC_ARCH=1 USE_THREAD=0 NO_LAPACK=1 CC=$(CC) FC=$(FC)  FFLAGS="$(FFLAGS) $(JFFLAGS)" TARGET=$(TARGET_OPENBLAS_ARCH)
	cp -f openblas-$(OPENBLAS_VER)/libopenblas.$(SHLIB_EXT) $(EXTROOTLIB)

clean-openblas:
	$(MAKE) -C openblas-$(OPENBLAS_VER) clean
distclean-openblas:
	rm -rf openblas-$(OPENBLAS_VER).tar.gz openblas-$(OPENBLAS_VER)

## LAPACK ##

ifeq ($(USE_SYSTEM_LAPACK), 0)
LAPACK_OBJ_TARGET = $(EXTROOTLIB)/liblapack.$(SHLIB_EXT)
LAPACK_OBJ_SOURCE = lapack-$(LAPACK_VER)/liblapack.$(SHLIB_EXT)
else
LAPACK_OBJ_TARGET =
LAPACK_OBJ_SOURCE =
endif

compile-lapack: $(LAPACK_OBJ_SOURCE)
install-lapack: $(LAPACK_OBJ_TARGET) | $(EXTROOTLIB)

lapack-$(LAPACK_VER).tgz:
	$(WGET) http://www.netlib.org/lapack/$@
lapack-$(LAPACK_VER)/Makefile: lapack-$(LAPACK_VER).tgz
	tar zxf $<
	touch $@
lapack-$(LAPACK_VER)/INSTALL/dlamch.o: lapack-$(LAPACK_VER)/Makefile $(OPENBLAS_OBJ_SOURCE)
	cd lapack-$(LAPACK_VER) && \
	cp INSTALL/make.inc.gfortran ./make.inc && \
<<<<<<< HEAD
	$(MAKE) lapacklib NOOPT="-O0 -fPIC" OPTS="$(FFLAGS) $(JFFLAGS)" FORTRAN=$(FC) LOADER=$(FC)
=======
	$(MAKE) $(jPARALLEL_BUILD_JOBS) lapacklib NOOPT="-O0 $(fPIC)" OPTS="$(FFLAGS) $(JFFLAGS)" FORTRAN=$(FC) LOADER=$(FC)
	touch $@
>>>>>>> 00314fc5
$(LAPACK_OBJ_SOURCE): lapack-$(LAPACK_VER)/INSTALL/dlamch.o $(OPENBLAS_OBJ_SOURCE)
	cd lapack-$(LAPACK_VER) && \
	$(FC) -shared $(FFLAGS) $(JFFLAGS) SRC/*.o INSTALL/dlamch.o INSTALL/dsecnd_INT_ETIME.o INSTALL/ilaver.o INSTALL/slamch.o $(LIBBLAS) -o liblapack.$(SHLIB_EXT)
$(LAPACK_OBJ_TARGET): $(LAPACK_OBJ_SOURCE)
	cp $< $@

clean-lapack:
	$(MAKE) -C lapack-$(LAPACK_VER) clean
	rm -f $(LAPACK_OBJ_SOURCE) $(LAPACK_OBJ_TARGET)
distclean-lapack:
	rm -rf lapack-$(LAPACK_VER).tgz lapack-$(LAPACK_VER)

## ARPACK ##

ARPACK_OBJ_TARGET = $(EXTROOTLIB)/libarpack.$(SHLIB_EXT)
ARPACK_OBJ_SOURCE = arpack-$(ARPACK_VER)/libarpack.$(SHLIB_EXT)

compile-arpack: $(ARPACK_OBJ_SOURCE)
install-arpack: $(ARPACK_OBJ_TARGET)

arpack-ng-$(ARPACK_VER).tar.gz:
	$(WGET_DASH_O) $@ http://forge.scilab.org/index.php/p/arpack-ng/downloads/353/get/
	touch $@
arpack-ng-$(ARPACK_VER)/configure: arpack-ng-$(ARPACK_VER).tar.gz
	tar zxf $<
	touch $@
$(ARPACK_OBJ_TARGET): arpack-ng-$(ARPACK_VER)/configure $(LAPACK_OBJ_TARGET) $(OPENBLAS_OBJ_SOURCE) | $(EXTROOTLIB)

	cd arpack-ng-$(ARPACK_VER) && \
	rm -f UTIL/second_NONE.f && \
	$(FC) -shared $(FFLAGS) $(JFFLAGS) SRC/*.f UTIL/*.f $(LIBLAPACK) $(LIBBLAS) -o libarpack.$(SHLIB_EXT) && \
	cp libarpack.$(SHLIB_EXT) $(EXTROOTLIB)
	touch $@

clean-arpack:
	$(MAKE) -C arpack-ng-$(ARPACK_VER) clean
	rm -f $(ARPACK_OBJ_SOURCE) $(ARPACK_OBJ_TARGET)
distclean-arpack:
	rm -rf arpack-ng-$(ARPACK_VER).tar.gz arpack-ng-$(ARPACK_VER)

## FFTW ##

FFTW_SINGLE_OBJ_TARGET = $(EXTROOTLIB)/libfftw3f.3.$(SHLIB_EXT)
FFTW_DOUBLE_OBJ_TARGET = $(EXTROOTLIB)/libfftw3.3.$(SHLIB_EXT)

compile-fftw: compile-fftw-single compile-fftw-double
compile-fftw-single: install-fftw-single
compile-fftw-double: install-fftw-double

install-fftw: install-fftw-single install-fftw-double
install-fftw-single: $(FFTW_SINGLE_OBJ_TARGET)
install-fftw-double: $(FFTW_DOUBLE_OBJ_TARGET)

FFTW_CONFIG = --enable-shared --disable-fortran --disable-mpi --disable-openmp --disable-threads --enable-sse2 --enable-fma
ifeq ($(OS),WINNT)
	FFTW_CONFIG += --with-our-malloc
endif

fftw-$(FFTW_VER).tar.gz:
	$(WGET) http://www.fftw.org/$@

fftw-$(FFTW_VER)-single/configure: fftw-$(FFTW_VER).tar.gz
	mkdir -p fftw-$(FFTW_VER)-single && \
	tar -C fftw-$(FFTW_VER)-single --strip-components 1 -xf $<
	touch $@
fftw-$(FFTW_VER)-single/config.status: fftw-$(FFTW_VER)-single/configure
	cd fftw-$(FFTW_VER)-single && \
	./configure --prefix=$(abspath $(EXTROOT)) $(FFTW_CONFIG) --enable-sse --enable-float && \
	$(MAKE) clean
	touch $@
$(FFTW_SINGLE_OBJ_TARGET): fftw-$(FFTW_VER)-single/config.status
<<<<<<< HEAD
	$(MAKE) -C fftw-$(FFTW_VER)-single install
=======
	$(MAKE) $(jPARALLEL_BUILD_JOBS) -C fftw-$(FFTW_VER)-single install
ifeq ($(OS),WINNT)
	-rm root/lib/libfftw3f.dll
	mv root/bin/libfftw3f-3.dll root/lib/libfftw3f.dll
endif
>>>>>>> 00314fc5
	touch $@

fftw-$(FFTW_VER)-double/configure: fftw-$(FFTW_VER).tar.gz
	mkdir -p fftw-$(FFTW_VER)-double && \
	tar -C fftw-$(FFTW_VER)-double --strip-components 1 -xf $<
	touch $@
fftw-$(FFTW_VER)-double/config.status: fftw-$(FFTW_VER)-double/configure
	cd fftw-$(FFTW_VER)-double && \
	./configure --prefix=$(abspath $(EXTROOT)) $(FFTW_CONFIG) && \
	$(MAKE) clean
	touch $@
$(FFTW_DOUBLE_OBJ_TARGET): fftw-$(FFTW_VER)-double/config.status
<<<<<<< HEAD
	$(MAKE) -C fftw-$(FFTW_VER)-double install
=======
	$(MAKE) $(jPARALLEL_BUILD_JOBS) -C fftw-$(FFTW_VER)-double install
ifeq ($(OS),WINNT)
	-rm root/lib/libfftw3.dll
	mv root/bin/libfftw3-3.dll root/lib/libfftw3.dll
endif
>>>>>>> 00314fc5
	touch $@

clean-fftw: clean-fftw-single clean-fftw-double
clean-fftw-single:
	$(MAKE) -C fftw-$(FFTW_VER)-single clean
	rm -f $(FFTW_SINGLE_OBJ_TARGET)
clean-fftw-double:
	$(MAKE) -C fftw-$(FFTW_VER)-double clean
	rm -f $(FFTW_DOUBLE_OBJ_TARGET)
distclean-fftw:
	rm -rf fftw-$(FFTW_VER).tar.gz fftw-$(FFTW_VER)-{single,double}


## SUITESPARSE ##

SUITESPARSE_LOCAL_OBJ_SOURCE = SuiteSparse-$(SUITESPARSE_VER)/lib/libsuitesparse.$(SHLIB_EXT)
SUITESPARSE_SYSTEM_OBJ_SOURCE = SuiteSparse-SYSTEM/lib/libsuitesparse.$(SHLIB_EXT)
SUITESPARSE_OBJ_TARGET = $(EXTROOTLIB)/libsuitesparse.$(SHLIB_EXT)
ifeq ($(USE_SYSTEM_SUITESPARSE), 0)
SUITESPARSE_OBJ_SOURCE = $(SUITESPARSE_LOCAL_OBJ_SOURCE)
else
SUITESPARSE_OBJ_SOURCE = $(SUITESPARSE_SYSTEM_OBJ_SOURCE)
endif

compile-suitesparse: $(SUITESPARSE_OBJ_SOURCE)
install-suitesparse: $(SUITESPARSE_OBJ_TARGET) $(EXTROOTLIB)/libsuitesparse_wrapper.$(SHLIB_EXT)

SuiteSparse-$(SUITESPARSE_VER).tar.gz:
	$(WGET) http://www.cise.ufl.edu/research/sparse/SuiteSparse/$@ 
SuiteSparse-$(SUITESPARSE_VER)/Makefile: SuiteSparse-$(SUITESPARSE_VER).tar.gz
	mkdir -p SuiteSparse-$(SUITESPARSE_VER)
	tar -C SuiteSparse-$(SUITESPARSE_VER) --strip-components 1 -zxf $<
	touch $@
$(SUITESPARSE_LOCAL_OBJ_SOURCE): SuiteSparse-$(SUITESPARSE_VER)/Makefile $(LAPACK_OBJ_TARGET) $(OPENBLAS_OBJ_SOURCE)
	cd SuiteSparse-$(SUITESPARSE_VER) && \
<<<<<<< HEAD
	$(MAKE) && \
=======
	$(MAKE) $(jPARALLEL_BUILD_JOBS) CC=${CC} CXX=${CXX} && \
>>>>>>> 00314fc5
	mkdir -p lib && \
	cp `find UMFPACK CHOLMOD SPQR *AMD BTF UFconfig -name *.a` lib && \
	cd lib && \
	for i in *.a; do ar x $$i; done && \
	$(FC) -shared $(FFLAGS) $(JFFLAGS) *.o $(LIBLAPACK) $(LIBBLAS) -lstdc++ -o libsuitesparse.$(SHLIB_EXT)
$(SUITESPARSE_SYSTEM_OBJ_SOURCE):
	mkdir -p SuiteSparse-SYSTEM/lib && \
	cd SuiteSparse-SYSTEM/lib && \
	cp `find /lib /usr/lib /usr/local/lib $(subst :, ,$(LD_LIBRARY_PATH)) $(subst :, ,$(DYLD_LIBRARY_PATH)) \
	$(subst :, ,$(LIBRARY_PATH)) -name libamd.a -o -name libbtf.a -o -name libcamd.a -o -name libccolamd.a \
	-o -name libcholmod.a -o -name libcolamd.a -o -name libspqr.a -o -name libufconfig.a \
	-o -name libcerbla.a -o -name libumfpack.a` . && \
	for i in *.a; do ar x $$i; done && \
	$(FC) -shared $(FFLAGS) $(JFFLAGS) *.o $(LIBLAPACK) $(LIBBLAS) -lstdc++ -o libsuitesparse.$(SHLIB_EXT)
$(SUITESPARSE_OBJ_TARGET): $(SUITESPARSE_OBJ_SOURCE)
	mkdir -p $(EXTROOTLIB)
	cp -f $< $@

clean-suitesparse:
	-$(MAKE) -C SuiteSparse-$(SUITESPARSE_VER) clean
	rm -fr SuiteSparse-$(SUITESPARSE_VER)/lib
	rm -fr SuiteSparse-SYSTEM/lib
distclean-suitesparse: clean-suitesparse
	rm -rf SuiteSparse-$(SUITESPARSE_VER).tar.gz SuiteSparse-$(SUITESPARSE_VER) SuiteSparse-SYSTEM

# SUITESPARSE WRAPPER

ifeq ($(USE_SYSTEM_SUITESPARSE), 1)
SUITESPARSE_INC = -I /usr/include/suitesparse
SUITESPARSE_LIB = -lumfpack -lcholmod -lamd -lcamd -lcolamd
else
SUITESPARSE_INC = -I SuiteSparse-$(SUITESPARSE_VER)/CHOLMOD/Include -I SuiteSparse-$(SUITESPARSE_VER)/UFconfig
SUITESPARSE_LIB = 
endif

$(EXTROOTLIB)/libsuitesparse_wrapper.$(SHLIB_EXT): SuiteSparse_wrapper.c $(SUITESPARSE_OBJ_TARGET) | $(EXTROOTLIB)
	$(CC) -O2 -shared $(fPIC) $(SUITESPARSE_INC) SuiteSparse_wrapper.c -o $(EXTROOTLIB)/libsuitesparse_wrapper.$(SHLIB_EXT)
	touch $@
install-suitesparse-wrapper: $(EXTROOTLIB)/libsuitesparse_wrapper.$(SHLIB_EXT)

clean-suitesparse-wrapper:
	rm -f $(SUITESPARSE_OBJ_TARGET) $(EXTROOTLIB)/libsuitesparse_wrapper.$(SHLIB_EXT)
distclean-suitesparse-wrapper: clean-suitesparse-wrapper

## CLP ##

CLP_OBJ_TARGET = $(EXTROOTLIB)/libClp.$(SHLIB_EXT)

compile-clp: install-clp
install-clp: $(CLP_OBJ_TARGET)

clp-$(CLP_VER).tar.gz:
	$(WGET_DASH_O) $@ http://www.coin-or.org/download/source/Clp/Clp-1.14.5.tgz
clp-$(CLP_VER)/configure: clp-$(CLP_VER).tar.gz
	mkdir -p clp-$(CLP_VER)
	tar -C clp-$(CLP_VER) --strip-components 1 -zxf $<
	touch $@
clp-$(CLP_VER)/config.status: clp-$(CLP_VER)/configure
	cd clp-$(CLP_VER) && \
	./configure --prefix=$(abspath $(EXTROOT))
$(CLP_OBJ_TARGET): clp-$(CLP_VER)/config.status
	$(MAKE) -C clp-$(CLP_VER) install
	touch $@

clean-clp:
	$(MAKE) -C clp-$(CLP_VER) clean
	rm -f $(CLP_OBJ_TARGET)
distclean-clp:
	rm -rf clp-$(CLP_VER).tar.gz clp-$(CLP_VER)

## UNWIND ##

ifeq ($(USE_SYSTEM_LIBUNWIND), 0)
LIBUNWIND_TARGET_OBJ = $(EXTROOTLIB)/libunwind.a
LIBUNWIND_TARGET_SOURCE = libunwind-$(UNWIND_VER)/src/.libs/libunwind.a
else
LIBUNWIND_TARGET_OBJ = 
LIBUNWIND_TARGET_SOURCE = 
endif

compile-unwind: $(LIBUNWIND_TARGET_SOURCE)
install-unwind: $(LIBUNWIND_TARGET_OBJ)

libunwind-$(UNWIND_VER).tar.gz:
	$(WGET) http://savannah.spinellicreations.com/libunwind/libunwind-$(UNWIND_VER).tar.gz
libunwind-$(UNWIND_VER)/Makefile: libunwind-$(UNWIND_VER).tar.gz
	tar xfz $<
	cd libunwind-$(UNWIND_VER) && ./configure  CFLAGS="$(CFLAGS) -U_FORTIFY_SOURCE $(fPIC)" --prefix=$(abspath $(EXTROOT))

$(LIBUNWIND_TARGET_SOURCE): libunwind-$(UNWIND_VER)/Makefile
	cd libunwind-$(UNWIND_VER) && $(MAKE)

$(LIBUNWIND_TARGET_OBJ): $(LIBUNWIND_TARGET_SOURCE)
	cd libunwind-$(UNWIND_VER) && $(MAKE) install

clean-unwind:
	$(MAKE) -C libunwind-$(UNWIND_VER) clean
	rm -f $(LIBUNWIND_TARGET_OBJ) $(LIBUNWIND_TARGET_SOURCE)

distclean-unwind:
	rm -rf libunwind-$(UNWIND_VER).tar.gz libunwind-$(UNWIND_VER)

## GNU LIGHTTPD ##

LIGHTTPD_OBJ_TARGET = $(EXTROOT)/sbin/lighttpd

compile-lighttpd: install-lighttpd
install-lighttpd: $(LIGHTTPD_OBJ_TARGET)

lighttpd-$(LIGHTTPD_VER).tar.gz:
	$(WGET) http://download.lighttpd.net/lighttpd/releases-1.4.x/lighttpd-$(LIGHTTPD_VER).tar.gz
lighttpd-$(LIGHTTPD_VER)/configure: lighttpd-$(LIGHTTPD_VER).tar.gz
	tar zxf $<
	touch $@
lighttpd-$(LIGHTTPD_VER)/config.status: lighttpd-$(LIGHTTPD_VER)/configure
	cd lighttpd-$(LIGHTTPD_VER) && \
	./configure --prefix=$(abspath $(EXTROOT)) --without-pcre --without-zlib --without-bzip2
$(LIGHTTPD_OBJ_TARGET): lighttpd-$(LIGHTTPD_VER)/config.status
	$(MAKE) -C lighttpd-$(LIGHTTPD_VER) install
	touch $@

clean-lighttpd:
	$(MAKE) -C lighttpd-$(LIGHTTPD_VER) clean
	rm -f $(LIGHTTPD_OBJ_TARGET)
distclean-lighttpd:
	rm -rf lighttpd-$(LIGHTTPD_VER).tar.gz lighttpd-$(LIGHTTPD_VER)

## GMP ##

ifeq ($(USE_SYSTEM_GMP), 0)
GMP_OBJ_TARGET = $(EXTROOTLIB)/libgmp.$(SHLIB_EXT)
else
GMP_OBJ_TARGET = 
endif

compile-gmp: install-gmp
install-gmp: $(GMP_OBJ_TARGET)

gmp-$(GMP_VER).tar.bz2:
	$(WGET) ftp://ftp.gmplib.org/pub/gmp-5.0.4/$@
gmp-$(GMP_VER)/configure: gmp-$(GMP_VER).tar.bz2
	tar jxf $<
	touch $@
gmp-$(GMP_VER)/config.status: gmp-$(GMP_VER)/configure
	cd gmp-$(GMP_VER) && \
	./configure --prefix=$(abspath $(EXTROOT)) 
$(GMP_OBJ_TARGET): gmp-$(GMP_VER)/config.status
	$(MAKE) -C gmp-$(GMP_VER)
	$(MAKE) -C gmp-$(GMP_VER) check
	$(MAKE) -C gmp-$(GMP_VER) install
	touch $@

clean-gmp:
	$(MAKE) -C gmp-$(GMP_VER) clean
	rm -f $(GMP_OBJ_TARGET)
distclean-gmp:
	rm -rf gmp-$(GMP_VER).tar.bz2 gmp-$(GMP_VER)

##GMP Wrapper

GMP_INC = -I gmp-$(GMP_VER)/
GMP_LIB = -L$(EXTROOTLIB)/ -lgmp

$(EXTROOTLIB)/libgmp_wrapper.$(SHLIB_EXT): gmp_wrapper.c $(GMP_OBJ_TARGET)
	mkdir -p $(EXTROOTLIB)
	$(CC) $(CFLAGS) $(LDFLAGS) -O2 -shared $(fPIC) $(GMP_INC) gmp_wrapper.c -o $(EXTROOTLIB)/libgmp_wrapper.$(SHLIB_EXT) -Wl,-rpath,$(EXTROOTLIB) $(GMP_LIB)
	touch $@
install-gmp-wrapper: $(EXTROOTLIB)/libgmp_wrapper.$(SHLIB_EXT)

clean-gmp-wrapper:
	rm -f $(GMP_OBJ_TARGET) $(EXTROOTLIB)/libgmp_wrapper.$(SHLIB_EXT)
distclean-gmp-wrapper: clean-gmp-wrapper

## libuv

## libuv

ifneq ($(OS), WINNT) 
	UV_CFLAGS=
else
	UV_CFLAGS=CFLAGS="-DEV_SIGNAL_ENABLE=0"
endif

UV_OBJ_TARGET = $(EXTROOTLIB)/uv.a
UV_OBJ_SOURCE = libuv/uv.a

libuv/Makefile:
	(cd .. && git submodule update --init --recursive)
$(UV_OBJ_SOURCE): libuv/Makefile
	$(MAKE) -C libuv $(UV_CFLAGS)
$(UV_OBJ_TARGET): $(UV_OBJ_SOURCE)
	mkdir -p $(EXTROOT)/include
	cp $(UV_OBJ_SOURCE) $(EXTROOTLIB)
	cp libuv/include/uv.h $(EXTROOT)/include/uv.h 
	cp -r libuv/include/uv-private $(EXTROOT)/include
install-uv: $(UV_OBJ_TARGET) | $(EXTROOTLIB)

clean-uv:
	$(MAKE) -C libuv clean
	rm -f $(EXTROOTLIB)/uv.a $(EXTROOT)/include/uv.h
distclean-uv: clean-uv

## phony targets ##

.PHONY: \
	default compile install cleanall distclean \
	compile-* install-* clean-* distclean-*<|MERGE_RESOLUTION|>--- conflicted
+++ resolved
@@ -151,19 +151,11 @@
 	touch $@
 $(READLINE_OBJ_SOURCE): readline-$(READLINE_VER)/configure
 	cd readline-$(READLINE_VER) && \
-<<<<<<< HEAD
-	./configure --prefix=$(abspath $(EXTROOT)) --disable-shared --enable-static --with-curses && \
-	$(MAKE)
+	./configure --prefix=$(abspath $(EXTROOT)) $(READLINE_OPTS)  && \
+	$(MAKE) $(READLINE_CFLAGS)
 	touch $@
 $(READLINE_OBJ_TARGET): $(READLINE_OBJ_SOURCE)
-	$(MAKE) -C readline-$(READLINE_VER) install
-=======
-	./configure --prefix=$(abspath $(EXTROOT)) $(READLINE_OPTS)  && \
-	$(MAKE) $(jPARALLEL_BUILD_JOBS) $(READLINE_CFLAGS)
-	touch $@
-$(READLINE_OBJ_TARGET): $(READLINE_OBJ_SOURCE)
-	$(MAKE) $(jPARALLEL_BUILD_JOBS) -C readline-$(READLINE_VER) $(READLINE_CFLAGS) install
->>>>>>> 00314fc5
+	$(MAKE) -C readline-$(READLINE_VER) $(READLINE_CFLAGS) install
 	touch $@
 
 clean-readline:
@@ -188,15 +180,11 @@
 	cd pcre-$(PCRE_VER) && \
 	./configure --prefix=$(abspath $(EXTROOT)) --enable-utf8 --enable-unicode-properties --enable-jit
 $(PCRE_OBJ_TARGET): pcre-$(PCRE_VER)/config.status
-<<<<<<< HEAD
 	$(MAKE) -C pcre-$(PCRE_VER) install
-=======
-	$(MAKE) $(jPARALLEL_BUILD_JOBS) -C pcre-$(PCRE_VER) install
 ifeq ($(OS),WINNT)
 	-rm root/lib/libpcre.dll
 	mv root/bin/libpcre-0.dll root/lib/libpcre.dll
 endif
->>>>>>> 00314fc5
 	touch $@
 
 clean-pcre:
@@ -250,11 +238,7 @@
 
 $(FDLIBM_OBJ_SOURCE): fdlibm/*.c
 	cd fdlibm && \
-<<<<<<< HEAD
-	$(MAKE) CC=$(CC) CFLAGS="$(CFLAGS) -D_IEEE_LIBM -Dx86 -fPIC -O2 $(CONFIG)" && \
-=======
-	$(MAKE) $(jPARALLEL_BUILD_JOBS) CC=$(CC) CFLAGS="$(CFLAGS) -D_IEEE_LIBM -Dx86 $(fPIC) -O2 $(CONFIG)" && \
->>>>>>> 00314fc5
+	$(MAKE) CC=$(CC) CFLAGS="$(CFLAGS) -D_IEEE_LIBM -Dx86 $(fPIC) -O2 $(CONFIG)" && \
 	$(CC) -shared *.o -o libfdm.$(SHLIB_EXT)
 $(FDLIBM_OBJ_TARGET): $(FDLIBM_OBJ_SOURCE)
 	cp $< $@
@@ -386,12 +370,8 @@
 lapack-$(LAPACK_VER)/INSTALL/dlamch.o: lapack-$(LAPACK_VER)/Makefile $(OPENBLAS_OBJ_SOURCE)
 	cd lapack-$(LAPACK_VER) && \
 	cp INSTALL/make.inc.gfortran ./make.inc && \
-<<<<<<< HEAD
-	$(MAKE) lapacklib NOOPT="-O0 -fPIC" OPTS="$(FFLAGS) $(JFFLAGS)" FORTRAN=$(FC) LOADER=$(FC)
-=======
-	$(MAKE) $(jPARALLEL_BUILD_JOBS) lapacklib NOOPT="-O0 $(fPIC)" OPTS="$(FFLAGS) $(JFFLAGS)" FORTRAN=$(FC) LOADER=$(FC)
-	touch $@
->>>>>>> 00314fc5
+	$(MAKE) lapacklib NOOPT="-O0 $(fPIC)" OPTS="$(FFLAGS) $(JFFLAGS)" FORTRAN=$(FC) LOADER=$(FC)
+	touch $@
 $(LAPACK_OBJ_SOURCE): lapack-$(LAPACK_VER)/INSTALL/dlamch.o $(OPENBLAS_OBJ_SOURCE)
 	cd lapack-$(LAPACK_VER) && \
 	$(FC) -shared $(FFLAGS) $(JFFLAGS) SRC/*.o INSTALL/dlamch.o INSTALL/dsecnd_INT_ETIME.o INSTALL/ilaver.o INSTALL/slamch.o $(LIBBLAS) -o liblapack.$(SHLIB_EXT)
@@ -463,15 +443,11 @@
 	$(MAKE) clean
 	touch $@
 $(FFTW_SINGLE_OBJ_TARGET): fftw-$(FFTW_VER)-single/config.status
-<<<<<<< HEAD
 	$(MAKE) -C fftw-$(FFTW_VER)-single install
-=======
-	$(MAKE) $(jPARALLEL_BUILD_JOBS) -C fftw-$(FFTW_VER)-single install
 ifeq ($(OS),WINNT)
 	-rm root/lib/libfftw3f.dll
 	mv root/bin/libfftw3f-3.dll root/lib/libfftw3f.dll
 endif
->>>>>>> 00314fc5
 	touch $@
 
 fftw-$(FFTW_VER)-double/configure: fftw-$(FFTW_VER).tar.gz
@@ -484,15 +460,11 @@
 	$(MAKE) clean
 	touch $@
 $(FFTW_DOUBLE_OBJ_TARGET): fftw-$(FFTW_VER)-double/config.status
-<<<<<<< HEAD
 	$(MAKE) -C fftw-$(FFTW_VER)-double install
-=======
-	$(MAKE) $(jPARALLEL_BUILD_JOBS) -C fftw-$(FFTW_VER)-double install
 ifeq ($(OS),WINNT)
 	-rm root/lib/libfftw3.dll
 	mv root/bin/libfftw3-3.dll root/lib/libfftw3.dll
 endif
->>>>>>> 00314fc5
 	touch $@
 
 clean-fftw: clean-fftw-single clean-fftw-double
@@ -528,11 +500,7 @@
 	touch $@
 $(SUITESPARSE_LOCAL_OBJ_SOURCE): SuiteSparse-$(SUITESPARSE_VER)/Makefile $(LAPACK_OBJ_TARGET) $(OPENBLAS_OBJ_SOURCE)
 	cd SuiteSparse-$(SUITESPARSE_VER) && \
-<<<<<<< HEAD
-	$(MAKE) && \
-=======
-	$(MAKE) $(jPARALLEL_BUILD_JOBS) CC=${CC} CXX=${CXX} && \
->>>>>>> 00314fc5
+	$(MAKE) CC=${CC} CXX=${CXX} && \
 	mkdir -p lib && \
 	cp `find UMFPACK CHOLMOD SPQR *AMD BTF UFconfig -name *.a` lib && \
 	cd lib && \
