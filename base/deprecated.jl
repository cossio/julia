--- conflicted
+++ resolved
@@ -1595,9 +1595,8 @@
 # issue #6466
 # `write` on non-isbits arrays is deprecated in io.jl.
 
-<<<<<<< HEAD
 @deprecate isconcrete isconcrete
-=======
+
 # PR #22925
 # also uncomment constructor tests in test/linalg/bidiag.jl
 function Bidiagonal(dv::AbstractVector{T}, ev::AbstractVector{S}, uplo::Symbol) where {T,S}
@@ -1606,7 +1605,6 @@
     R = promote_type(T, S)
     Bidiagonal(convert(Vector{R}, dv), convert(Vector{R}, ev), uplo)
 end
->>>>>>> 42b521fc
 
 # END 0.7 deprecations
 
